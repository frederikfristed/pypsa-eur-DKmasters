--- conflicted
+++ resolved
@@ -170,11 +170,10 @@
     2030: 0.25
     2040: 0.6
     2050: 0.85
-<<<<<<< HEAD
-  'transport_fuel_cell_efficiency': 0.5
-  'transport_internal_combustion_efficiency': 0.3
-  'shipping_average_efficiency' : 0.4 #For conversion of fuel oil to propulsion in 2011
-  'shipping_hydrogen_share': # 1 means all hydrogen FC
+  transport_fuel_cell_efficiency: 0.5
+  transport_internal_combustion_efficiency: 0.3
+  shipping_average_efficiency: 0.4 #For conversion of fuel oil to propulsion in 2011
+  shipping_hydrogen_share: # 1 means all hydrogen FC
     2020: 0
     2025: 0
     2030: 0.05
@@ -182,15 +181,8 @@
     2040: 0.3
     2045: 0.6
     2050: 1
-  'time_dep_hp_cop' : True #time dependent heat pump coefficient of performance
-  'heat_pump_sink_T' : 55. # Celsius, based on DTU / large area radiators; used in build_cop_profiles.py
-=======
-  transport_fuel_cell_efficiency: 0.5
-  transport_internal_combustion_efficiency: 0.3
-  shipping_average_efficiency: 0.4 #For conversion of fuel oil to propulsion in 2011
   time_dep_hp_cop: true #time dependent heat pump coefficient of performance
   heat_pump_sink_T: 55. # Celsius, based on DTU / large area radiators; used in build_cop_profiles.py
->>>>>>> de46177e
    # conservatively high to cover hot water and space heating in poorly-insulated buildings
   reduce_space_heat_exogenously: true  # reduces space heat demand by a given factor (applied before losses in DH)
   # this can represent e.g. building renovation, building demolition, or if
@@ -243,10 +235,34 @@
 
 
 industry:
-  St_primary_fraction: 0.3 # fraction of steel produced via primary route (DRI + EAF) versus secondary route (EAF); today fraction is 0.6
+  # St_primary_fraction: 0.3
+  St_primary_fraction: # fraction of steel produced via primary route versus secondary route (scrap+EAF); today fraction is 0.6
+    2020: 0.6
+    2025: 0.55
+    2030: 0.5
+    2035: 0.45
+    2040: 0.4
+    2045: 0.35
+    2050: 0.3
+  DRI_fraction: # fraction of the primary route converted to DRI + EAF
+    2020: 0
+    2025: 0
+    2030: 0.05
+    2035: 0.2
+    2040: 0.4
+    2045: 0.7
+    2050: 1
   H2_DRI: 1.7   #H2 consumption in Direct Reduced Iron (DRI),  MWh_H2,LHV/ton_Steel from 51kgH2/tSt in Vogl et al (2018) doi:10.1016/j.jclepro.2018.08.279
   elec_DRI: 0.322   #electricity consumption in Direct Reduced Iron (DRI) shaft, MWh/tSt HYBRIT brochure https://ssabwebsitecdn.azureedge.net/-/media/hybrit/files/hybrit_brochure.pdf
-  Al_primary_fraction: 0.2 # fraction of aluminium produced via the primary route versus scrap; today fraction is 0.4
+  # Al_primary_fraction: 0.2 # fraction of aluminium produced via the primary route versus scrap; today fraction is 0.4
+  Al_primary_fraction:  # fraction of aluminium produced via the primary route versus scrap; today fraction is 0.4
+    2020: 0.4
+    2025: 0.375
+    2030: 0.35
+    2035: 0.325
+    2040: 0.3
+    2045: 0.25
+    2050: 0.2
   MWh_CH4_per_tNH3_SMR: 10.8 # 2012's demand from https://ec.europa.eu/docsroom/documents/4165/attachments/1/translations/en/renditions/pdf
   MWh_elec_per_tNH3_SMR: 0.7 # same source, assuming 94-6% split methane-elec of total energy demand 11.5 MWh/tNH3
   MWh_H2_per_tNH3_electrolysis: 6.5 # from https://doi.org/10.1016/j.joule.2018.04.017, around 0.197 tH2/tHN3 (>3/17 since some H2 lost and used for energy)
@@ -256,6 +272,7 @@
   HVC_primary_fraction: 1.0 #fraction of current non-ammonia basic chemicals produced via primary route
   hotmaps_locate_missing: false
   reference_year: 2015
+  industry:
 
 
 costs:
@@ -315,43 +332,6 @@
     #feasopt_tolerance: 1.e-6
   mem: 30000 #memory in MB; 20 GB enough for 50+B+I+H2; 100 GB for 181+B+I+H2
 
-<<<<<<< HEAD
-industry:
-  'St_primary_fraction' : # fraction of steel produced via primary route versus secondary route (scrap+EAF); today fraction is 0.6
-    2020: 0.6
-    2025: 0.55
-    2030: 0.5
-    2035: 0.45
-    2040: 0.4
-    2045: 0.35
-    2050: 0.3
-  'DRI_fraction' : # fraction of the primary route converted to DRI + EAF
-    2020: 0
-    2025: 0
-    2030: 0.05
-    2035: 0.2
-    2040: 0.4
-    2045: 0.7
-    2050: 1
-  'H2_DRI' : 1.7   #H2 consumption in Direct Reduced Iron (DRI),  MWh_H2,LHV/ton_Steel from 51kgH2/tSt in Vogl et al (2018) doi:10.1016/j.jclepro.2018.08.279
-  'elec_DRI' : 0.322   #electricity consumption in Direct Reduced Iron (DRI) shaft, MWh/tSt HYBRIT brochure https://ssabwebsitecdn.azureedge.net/-/media/hybrit/files/hybrit_brochure.pdf
-  'Al_primary_fraction' : # fraction of aluminium produced via the primary route versus scrap; today fraction is 0.4
-    2020: 0.4
-    2025: 0.375
-    2030: 0.35
-    2035: 0.325
-    2040: 0.3
-    2045: 0.25
-    2050: 0.2
-  'MWh_CH4_per_tNH3_SMR' : 10.8 # 2012's demand from https://ec.europa.eu/docsroom/documents/4165/attachments/1/translations/en/renditions/pdf
-  'MWh_elec_per_tNH3_SMR' : 0.7 # same source, assuming 94-6% split methane-elec of total energy demand 11.5 MWh/tNH3
-  'MWh_H2_per_tNH3_electrolysis' : 6.5 # from https://doi.org/10.1016/j.joule.2018.04.017, around 0.197 tH2/tHN3 (>3/17 since some H2 lost and used for energy)
-  'MWh_elec_per_tNH3_electrolysis' : 1.17 # from https://doi.org/10.1016/j.joule.2018.04.017 Table 13 (air separation and HB)
-  'NH3_process_emissions' : 24.5 # in MtCO2/a from SMR for H2 production for NH3 from UNFCCC for 2015 for EU28
-  'petrochemical_process_emissions' : 25.5 # in MtCO2/a for petrochemical and other from UNFCCC for 2015 for EU28
-  'HVC_primary_fraction' : 1.0 #fraction of current non-ammonia basic chemicals produced via primary route
-=======
->>>>>>> de46177e
 
 plotting:
   map:
@@ -407,147 +387,6 @@
     - solar thermal collector
     - central solar thermal collector
   tech_colors:
-<<<<<<< HEAD
-    "onwind" : "b"
-    "onshore wind" : "b"
-    'offwind' : "c"
-    'offshore wind' : "c"
-    'offwind-ac' : "c"
-    'offshore wind (AC)' : "c"
-    'offwind-dc' : "#009999"
-    'offshore wind (DC)' : "#009999"
-    'wave' : "#004444"
-    "hydro" : "#3B5323"
-    "hydro reservoir" : "#3B5323"
-    "ror" : "#78AB46"
-    "run of river" : "#78AB46"
-    'hydroelectricity' : '#006400'
-    'solar' : "y"
-    'solar PV' : "y"
-    'solar thermal' : 'coral'
-    'solar rooftop' : '#e6b800'
-    "OCGT" : "wheat"
-    "OCGT marginal" : "sandybrown"
-    "OCGT-heat" : "orange"
-    "gas boiler" : "orange"
-    "gas boilers" : "orange"
-    "gas boiler marginal" : "orange"
-    "gas-to-power/heat" : "orange"
-    "gas" : "brown"
-    "natural gas" : "brown"
-    "SMR" : "#4F4F2F"
-    "oil" : "#B5A642"
-    "oil boiler" : "#B5A677"
-    "lines" : "k"
-    "transmission lines" : "k"
-    "H2" : "m"
-    "hydrogen storage" : "m"
-    "battery" : "slategray"
-    "battery storage" : "slategray"
-    "home battery" : "#614700"
-    "home battery storage" : "#614700"
-    "Nuclear" : "r"
-    "Nuclear marginal" : "r"
-    "nuclear" : "r"
-    "uranium" : "r"
-    "Coal" : "k"
-    "coal" : "k"
-    "Coal marginal" : "k"
-    "Lignite" : "grey"
-    "lignite" : "grey"
-    "Lignite marginal" : "grey"
-    "CCGT" : "orange"
-    "CCGT marginal" : "orange"
-    "heat pumps" : "#76EE00"
-    "heat pump" : "#76EE00"
-    "air heat pump" : "#76EE00"
-    "ground heat pump" : "#40AA00"
-    "power-to-heat" : "#40AA00"
-    "resistive heater" : "pink"
-    "Sabatier" : "#FF1493"
-    "methanation" : "#FF1493"
-    "power-to-gas" : "#FF1493"
-    "power-to-liquid" : "#FFAAE9"
-    "helmeth" : "#7D0552"
-    "helmeth" : "#7D0552"
-    "DAC" : "#E74C3C"
-    "co2 stored" : "#123456"
-    "CO2 sequestration" : "#123456"
-    "CC" : "k"
-    "co2" : "#123456"
-    "co2 vent" : "#654321"
-    "solid biomass for industry co2 from atmosphere" : "#654321"
-    "solid biomass for industry co2 to stored": "#654321"
-    "gas for industry co2 to atmosphere": "#654321"
-    "gas for industry co2 to stored": "#654321"
-    "Fischer-Tropsch" : "#44DD33"
-    "kerosene for aviation": "#44BB11"
-    "naphtha for industry" : "#44FF55"
-    "land transport oil" : "#44DD33"
-    "water tanks" : "#BBBBBB"
-    "hot water storage" : "#BBBBBB"
-    "hot water charging" : "#BBBBBB"
-    "hot water discharging" : "#999999"
-    "CHP" : "r"
-    "CHP heat" : "r"
-    "CHP electric" : "r"
-    "PHS" : "g"
-    "Ambient" : "k"
-    "Electric load" : "b"
-    "Heat load" : "r"
-    "heat" : "darkred"
-    "rural heat" : "#880000"
-    "central heat" : "#b22222"
-    "decentral heat" : "#800000"
-    "low-temperature heat for industry" : "#991111"
-    "process heat" : "#FF3333"
-    "heat demand" : "darkred"
-    "electric demand" : "k"
-    "Li ion" : "grey"
-    "district heating" : "#CC4E5C"
-    "retrofitting" : "purple"
-    "building retrofitting" : "purple"
-    "BEV charger" : "grey"
-    "V2G" : "grey"
-    "land transport EV" : "grey"
-    "electricity" : "k"
-    "gas for industry" : "#333333"
-    "solid biomass for industry" : "#555555"
-    "industry electricity" : "#222222"
-    "industry new electricity" : "#222222"
-    "process emissions to stored" : "#444444"
-    "process emissions to atmosphere" : "#888888"
-    "process emissions" : "#222222"
-    "oil emissions" : "#666666"
-    "land transport oil emissions" : "#666666"
-    "land transport fuel cell" : "#AAAAAA"
-    "biogas" : "#800000"
-    "solid biomass" : "#DAA520"
-    "today" : "#D2691E"
-    "H2 for industry" : "#222222"
-    "H2 for shipping" : "#6495ED"
-    "shipping" : "#6495ED"
-    "shipping oil emissions" : "#6495ED"
-    "electricity distribution grid" : "#333333"
-  nice_names:
-    # OCGT: "Gas"
-    # OCGT marginal: "Gas (marginal)"
-    offwind: "offshore wind"
-    onwind: "onshore wind"
-    battery: "Battery storage"
-    lines: "Transmission lines"
-    AC line: "AC lines"
-    AC-AC: "DC lines"
-    ror: "Run of river"
-  nice_names_n:
-    offwind: "offshore\nwind"
-    onwind: "onshore\nwind"
-    # OCGT: "Gas"
-    H2: "Hydrogen\nstorage"
-    # OCGT marginal: "Gas (marginal)"
-    lines: "transmission\nlines"
-    ror: "run of river"
-=======
     onwind: "#235ebc"
     onshore wind: "#235ebc"
     offwind: "#6895dd"
@@ -664,5 +503,7 @@
     solid biomass: '#DAA520'
     today: '#D2691E'
     shipping: '#6495ED'
+    shipping oil emissions: "#6495ED"
     electricity distribution grid: '#333333'
->>>>>>> de46177e
+    H2 for industry: "#222222"
+    H2 for shipping: "#6495ED"