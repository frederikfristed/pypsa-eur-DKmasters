--- conflicted
+++ resolved
@@ -27,11 +27,7 @@
     dri = dri_fraction * fraction_persistent_primary * production["Integrated steelworks"]
     production.insert(2, "DRI + Electric arc", dri)
 
-<<<<<<< HEAD
-    not_dri = (1 - dri_fraction) * fraction_persistent_primary
-=======
     not_dri = (1 - dri_fraction)
->>>>>>> 87596dd0
     production["Integrated steelworks"] = not_dri * fraction_persistent_primary * production["Integrated steelworks"]
     production["Electric arc"] = total_steel - production["DRI + Electric arc"] - production["Integrated steelworks"]
 
